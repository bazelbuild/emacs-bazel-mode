;;; bazel.el --- Bazel support for Emacs -*- lexical-binding: t; -*-

;; URL: https://github.com/bazelbuild/emacs-bazel-mode
;; Keywords: build tools, languages
;; Package-Requires: ((emacs "26.1"))
;; Version: 0

;; Copyright (C) 2018, 2021 Google LLC
;; Licensed under the Apache License, Version 2.0 (the "License");
;; you may not use this file except in compliance with the License.
;; You may obtain a copy of the License at
;;
;;      http://www.apache.org/licenses/LICENSE-2.0
;;
;; Unless required by applicable law or agreed to in writing, software
;; distributed under the License is distributed on an "AS IS" BASIS,
;; WITHOUT WARRANTIES OR CONDITIONS OF ANY KIND, either express or implied.
;; See the License for the specific language governing permissions and
;; limitations under the License.

;;; Commentary:

;; This package provides support for the Bazel build system.  See
;; https://bazel.build/ for background on Bazel.
;;
;; The package provides four major modes for editing Bazel-related files:
;; ‘bazel-build-mode’ for BUILD files, ‘bazel-workspace-mode’ for WORKSPACE
;; files, ‘bazelrc-mode’ for .bazelrc configuration files, and
;; ‘bazel-starlark-mode’ for extension files written in the Starlark language.
;; These modes also extend Imenu and ‘find-file-at-point’ to support
;; Bazel-specific syntax.
;;
;; If Buildifier is available, the ‘bazel-mode-flymake’ backend for Flymake
;; provides on-the-fly syntax checking for Bazel files.  You can also run
;; Buildifier manually using the ‘bazel-buildifier’ command to reformat a Bazel
;; file buffer.
;;
;; The Bazel modes integrate with Xref to provide basic functionality to jump to
;; the definition of Bazel targets.
;;
;; To simplify running Bazel commands, the package provides the commands
;; ‘bazel-build’, ‘bazel-test’, ‘bazel-coverage’ and ‘bazel-run’, which execute
;; the corresponding Bazel commands in a compilation mode buffer.
;;
;; You can customize some aspects of this package using the ‘bazel’
;; customization group.  If you set the user option ‘bazel-display-coverage’ to
;; a non-nil value and then run ‘bazel coverage’ (either using the ‘compile’ or
;; ‘bazel-coverage’ command), the package will display code coverage status in
;; buffers that visit instrumented files, using the faces ‘bazel-covered-line’
;; and ‘bazel-uncovered-line’ for covered and uncovered lines, respectively.

;;; Code:

(require 'add-log)
(require 'cl-lib)
(require 'compile)
(require 'conf-mode)
(require 'derived)
(require 'easymenu)
(require 'ffap)
(require 'flymake)
(require 'font-lock)
(require 'imenu)
(require 'json)
(require 'menu-bar)
(require 'pcase)
(require 'project)
(require 'python)
(require 'rx)
(require 'subr-x)
(require 'syntax)
(require 'testcover)
(require 'xref)

;;;; Customization options

(defgroup bazel nil
  "Package for editing, building, and running code using Bazel."
  :link '(url-link "https://bazel.build")
  :link '(url-link "https://github.com/bazelbuild/emacs-bazel-mode")
  :group 'languages)

(define-obsolete-variable-alias 'bazel-build-bazel-command
  'bazel-command "2021-04-13")

(defcustom bazel-command '("bazel")
  "Command and arguments that should be used to invoke Bazel."
  :type '(repeat string)
  :risky t
  :group 'bazel)

(define-obsolete-variable-alias 'bazel-mode-buildifier-command
  'bazel-buildifier-command "2021-04-13")

(defcustom bazel-buildifier-command "buildifier"
  "Filename of buildifier executable."
  :type 'file
  :risky t
  :group 'bazel
  :link '(url-link
          "https://github.com/bazelbuild/buildtools/tree/master/buildifier"))

(define-obsolete-variable-alias 'bazel-mode-buildifier-before-save
  'bazel-buildifier-before-save "2021-04-13")

(defcustom bazel-buildifier-before-save nil
  "Specifies whether to run buildifer in `before-save-hook'."
  :type 'boolean
  :group 'bazel
  :link '(url-link
          "https://github.com/bazelbuild/buildtools/tree/master/buildifier")
  :risky t)

<<<<<<< HEAD
(defconst bazel--magic-comment-regexp
  (rx (or "keep sorted"
          "do not sort"
          "@unused"
          "@unsorted-dict-items"
          "buildifier: leave-alone"
          (seq (or "buildifier" "buildozer") ": "
               (seq "disable=" (+ (any "A-Za-z-"))))))
  "Regular expression identifying magic comments known to Buildifier.

Many of these are documented at
URL `https://github.com/bazelbuild/buildtools/blob/master/WARNINGS.md'.

The magic comments \"keep sorted\", \"do not sort\", and
\"buildifier: leave-alone\" don't look to be documented, but are
mentioned in the Buildifer source code at URL
`https://git.io/JOuVL' and have tests.")
=======
(defcustom bazel-display-coverage nil
  "Specifies whether to parse compilation buffers for coverage information.
If nil, don’t attempt to find coverage information in compilation
buffers.  If t, always search for coverage information, and
display the coverage status in buffers that visit covered files.
If ‘local’, only do so for local files."
  :type '(radio (const :tag "Never" nil)
                (const :tag "Always" t)
                (const :tag "Only for local files" local))
  :group 'bazel)

(defface bazel-covered-line '((default :extend t)
                              ;; Various shades of green.
                              (((background dark)) :background "#3D5C3A")
                              (t :background "#BEFFB8"))
  "Face for lines covered by unit tests."
  :group 'bazel)

(defface bazel-uncovered-line '((t :inherit testcover-nohits :extend t))
  "Face for lines not covered by unit tests."
  :group 'bazel)

;;;; Commands to run Buildifier.
>>>>>>> 4f7408ac

;;;; Commands to run Buildifier.
(defvar-local bazel--buildifier-type nil
  "Type of the file that the current buffer visits.
This must be a symbol and a valid value for the Buildifier -type
flag.  See
https://github.com/bazelbuild/buildtools/blob/2.2.0/buildifier/utils/flags.go#L11.
If nil, don’t pass a -type flag to Buildifier.")

(defun bazel-buildifier ()
  "Format current buffer using buildifier."
  (interactive "*")
  (let ((input-buffer (current-buffer))
        (input-file buffer-file-name)
        (buildifier-buffer (get-buffer-create "*buildifier*"))
        ;; Run buildifier on a file to support remote BUILD files.
        (buildifier-input-file (make-nearby-temp-file "buildifier"))
        (buildifier-error-file (make-nearby-temp-file "buildifier"))
        (type bazel--buildifier-type))
    (unwind-protect
      (write-region (point-min) (point-max) buildifier-input-file nil :silent)
      (with-current-buffer buildifier-buffer
        (setq-local inhibit-read-only t)
        (erase-buffer)
        (let ((return-code
               (apply #'process-file
                      bazel-buildifier-command buildifier-input-file
                      `(t ,buildifier-error-file) nil
                      (bazel--buildifier-file-flags type input-file))))
          (if (eq return-code 0)
              (progn
                (set-buffer input-buffer)
                (replace-buffer-contents buildifier-buffer)
                (kill-buffer buildifier-buffer))
            (with-temp-buffer-window
             buildifier-buffer nil nil
             (insert-file-contents buildifier-error-file)
             (compilation-minor-mode)))))
      (delete-file buildifier-input-file)
      (delete-file buildifier-error-file))))

(define-obsolete-function-alias 'bazel-mode-buildifier
  #'bazel-buildifier "2021-04-13")

(defun bazel--buildifier-before-save-hook ()
  "Run buildifer in `before-save-hook'."
  (when bazel-buildifier-before-save
    (bazel-buildifier)))

;;;; ‘bazel-mode’ and child modes

(defconst bazel--font-lock-keywords
  `(
    ;; Some Starlark functions are exposed to BUILD files as builtins. For
    ;; details see https://github.com/bazelbuild/starlark/blob/master/spec.md.
    (,(regexp-opt '("exports_files" "glob" "licenses" "package"
                    "package_group" "select" "workspace")
                  'symbols)
     . 'font-lock-builtin-face)
    ;; Keywords for BUILD files are the same as bzl files. Even if some of them
    ;; are forbidden in BUILD files, they should be highlighted.
    ;; See spec link above.
    (,(regexp-opt '("and" "else" "for" "if" "in" "not" "or" "load"
                    "break" "continue" "def" "pass" "elif" "return")
                  'symbols)
     . 'font-lock-keyword-face)
    ;; Reserved keywords
    (,(regexp-opt '("as" "is" "assert" "lambda" "class" "nonlocal" "del" "raise"
                    "except" "try" "finally" "while" "from" "with" "global"
                    "yield" "import")
                  'symbols)
     . 'font-lock-keyword-face)
    ;; Constants
    (,(regexp-opt '("True" "False" "None")
                  'symbols)
     . 'font-lock-constant-face)
    ;; Magic comments
    (bazel--find-magic-comment 0 'font-lock-preprocessor-face prepend)))

(defconst bazel-mode-syntax-table
  (let ((table (make-syntax-table)))
    ;; single line comment start
    (modify-syntax-entry ?# "<" table)
    ;; single line comment end
    (modify-syntax-entry ?\n ">" table)
    ;; strings using single quotes
    (modify-syntax-entry ?' "\"" table)
    table)
  "Syntax table for `bazel-mode'.")

(define-derived-mode bazel-mode prog-mode "Bazel"
  "Major mode for editing Bazel BUILD and WORKSPACE files.
This is the parent mode for the more specific modes
‘bazel-build-mode’, ‘bazel-workspace-mode’, and
‘bazel-starlark-mode’."
  ;; Almost all Starlark code in existence uses 4 spaces for indentation.
  ;; Buildifier also enforces this style.
  (setq-local tab-width 4)
  (setq-local indent-tabs-mode nil)
  ;; Take over some syntactic constructs from ‘python-mode’.
  (setq-local comment-start "# ")
  (setq-local comment-start-skip (rx (+ ?#) (* (syntax whitespace))))
  (setq-local comment-end "")
  (setq-local comment-use-syntax t)
  (setq-local parse-sexp-ignore-comments t)
  (setq-local forward-sexp-function #'python-nav-forward-sexp)
  (setq-local font-lock-defaults (list bazel--font-lock-keywords))
  (setq-local syntax-propertize-function python-syntax-propertize-function)
  (setq-local indent-line-function #'python-indent-line-function)
  (setq-local indent-region-function #'python-indent-region)
  (setq-local electric-indent-inhibit t)
  ;; Treat magic comments as being separate paragraphs for filling.
  (setq-local paragraph-start
              (rx-to-string
               `(or (seq (* (syntax whitespace)) (regexp ,comment-start-skip)
                         (regexp ,bazel--magic-comment-regexp))
                    (regexp ,paragraph-start))
               :no-group))
  (setq-local add-log-current-defun-function #'bazel-mode-current-rule-name)
  (add-hook 'before-save-hook #'bazel--buildifier-before-save-hook nil :local)
  (add-hook 'flymake-diagnostic-functions #'bazel-mode-flymake nil :local)
  (add-hook 'xref-backend-functions #'bazel-mode-xref-backend nil :local))

;;;###autoload
(define-derived-mode bazel-build-mode bazel-mode "Bazel BUILD"
  "Major mode for editing Bazel BUILD files."
  (setq bazel--buildifier-type 'build)
  ;; In BUILD files, we don’t have function definitions.  Instead, treat rules
  ;; (= Python statements) as functions.
  (setq-local beginning-of-defun-function #'python-nav-beginning-of-statement)
  (setq-local end-of-defun-function #'python-nav-end-of-statement)
  (setq-local imenu-create-index-function #'bazel-mode-create-index))

;;;###autoload
(add-to-list 'auto-mode-alist
             ;; https://docs.bazel.build/versions/3.0.0/build-ref.html#packages
             (cons (rx ?/ (or "BUILD" "BUILD.bazel") eos) #'bazel-build-mode))

;;;###autoload
(define-derived-mode bazel-workspace-mode bazel-mode "Bazel WORKSPACE"
  "Major mode for editing Bazel WORKSPACE files."
  (setq bazel--buildifier-type 'workspace)
  ;; In WORKSPACE files, we don’t have function definitions.  Instead, treat
  ;; rules (= Python statements) as functions.
  (setq-local beginning-of-defun-function #'python-nav-beginning-of-statement)
  (setq-local end-of-defun-function #'python-nav-end-of-statement)
  (setq-local imenu-create-index-function #'bazel-mode-create-index))

;;;###autoload
(add-to-list 'auto-mode-alist
             ;; https://docs.bazel.build/versions/3.0.0/build-ref.html#workspace
             (cons (rx ?/ (or "WORKSPACE" "WORKSPACE.bazel") eos)
                   #'bazel-workspace-mode))

;;;###autoload
(define-derived-mode bazel-starlark-mode bazel-mode "Starlark"
  "Major mode for editing Bazel Starlark files."
  (setq bazel--buildifier-type 'bzl)
  ;; In Starlark files, we do have Python-like function definitions, so use the
  ;; Python commands to navigate.
  (setq-local beginning-of-defun-function #'python-nav-beginning-of-defun)
  (setq-local end-of-defun-function #'python-nav-end-of-defun)
  (setq-local imenu-extract-index-name-function
              #'bazel-mode-extract-function-name))

;;;###autoload
(add-to-list 'auto-mode-alist
             ;; https://docs.bazel.build/versions/3.0.0/skylark/concepts.html#getting-started
             (cons (rx ?/ (+ nonl) ".bzl" eos) #'bazel-starlark-mode))

;;;; ‘bazelrc-mode’

;;;###autoload
(define-derived-mode bazelrc-mode conf-space-mode "bazelrc"
  "Major mode for editing .bazelrc files.")

;;;###autoload
(add-to-list 'auto-mode-alist
             ;; https://docs.bazel.build/versions/3.0.0/guide.html#where-are-the-bazelrc-files
             (cons (rx ?/ (or "bazel.bazelrc" ".bazelrc") eos) #'bazelrc-mode))

(font-lock-add-keywords
 #'bazelrc-mode
 ;; https://docs.bazel.build/versions/3.0.0/guide.html#imports
 (list (rx symbol-start (or "import" "try-import") symbol-end)))

;;;; Menu item

(easy-menu-add-item menu-bar-tools-menu nil
                    '("Bazel"
                      ;; We enable the workspace commands unconditionally
                      ;; because checking whether we’re in a Bazel workspace
                      ;; hits the filesystem and might be too slow.
                      ["Build..." bazel-build]
                      ["Test..." bazel-test]
                      ["Collect code coverage..." bazel-coverage]
                      ["Run target..." bazel-run]
                      ["Format buffer with Buildifier" bazel-buildifier
                       (derived-mode-p 'bazel-mode)])
                    "Debugger (GDB)...")

;;;; Flymake support using Buildifier

(defvar-local bazel--flymake-process nil
  "Current Buildifier process for this buffer.
‘bazel-mode-flymake’ sets this variable to the most recent
Buildifier process for the current buffer.")

(defun bazel-mode-flymake (report-fn &rest _keys)
  "Flymake backend function for ‘bazel-mode’.
Use REPORT-FN to report linter warnings found by Buildifier.  See
https://github.com/bazelbuild/buildtools/blob/master/buildifier/README.md
for how to install Buildifier.  The function ‘bazel-mode’ adds
this function to ‘flymake-diagnostic-functions’.  See Info node
‘(Flymake) Backend functions’ for details about Flymake
backends."
  (cl-check-type report-fn function)
  (let ((process bazel--flymake-process))
    (when process
      ;; The order here is important: ‘delete-process’ will trigger the
      ;; sentinel, and then ‘bazel--flymake-process’ already has to be nil to
      ;; avoid an obsolete report.
      (setq bazel--flymake-process nil)
      (delete-process process)))
  (let* ((non-essential t)
         (command `(,bazel-buildifier-command
                    ,@(bazel--buildifier-file-flags bazel--buildifier-type
                                                    buffer-file-name)
                    "-mode=check" "-format=json" "-lint=warn"))
         (input-buffer (current-buffer))
         (output-buffer (generate-new-buffer
                         (format " *Buildifier output for %s*" (buffer-name))))
         (error-buffer (generate-new-buffer
                        (format " *Buildifier errors for %s*" (buffer-name))))
         (sentinel
          (lambda (process event)
            (let ((success (string-equal event "finished\n")))
              ;; First, make sure that the buffer to be linted is still alive.
              (when (buffer-live-p input-buffer)
                (with-current-buffer input-buffer
                  ;; Don’t report anything if a new process has already been
                  ;; started.
                  (when (eq bazel--flymake-process process)
                    ;; Report even in case of failure so that Flymake doesn’t
                    ;; treat the backend as continuously running.
                    (funcall report-fn
                             (and success
                                  (bazel--make-diagnostics output-buffer)))
                    (setq bazel--flymake-process nil))))
              (if success
                  (progn (kill-buffer output-buffer)
                         (kill-buffer error-buffer))
                (flymake-log :warning
                             (concat "Buildifier process failed; "
                                     "see buffers ‘%s’ and ‘%s’ for details")
                             output-buffer error-buffer)))))
         ;; We always start a local process, even if visiting a remote
         ;; filename.  If Buildifier is installed locally, the reports should
         ;; match well enough.  Starting a remote process via Tramp tends to be
         ;; way too slow to run interactively.
         (process (make-process :name (format "Buildifier for %s" (buffer-name))
                                :buffer output-buffer
                                :command command
                                :coding '(utf-8-unix . utf-8-unix)
                                :connection-type 'pipe
                                :noquery t
                                :sentinel sentinel
                                :stderr error-buffer)))
    (setq bazel--flymake-process process)
    (save-restriction
      (widen)
      (process-send-region process (point-min) (point-max)))
    (process-send-eof process)))

(defun bazel--buildifier-file-flags (type filename)
  "Return a list of -path and -type flags for Buildifier.
TYPE should be one of the possible values of
‘bazel--buildifier-type’.  Use TYPE and FILENAME to derive
appropriate flags, if possible.  Otherwise, return an empty
list."
  (cl-check-type type symbol)
  (cl-check-type filename (or string null))
  (append
   (and filename
        (when-let ((workspace (bazel--workspace-root filename)))
          (list (concat "-path=" (file-relative-name filename workspace)))))
   (and type (list (concat "-type=" (symbol-name type))))))

(defun bazel--make-diagnostics (output-buffer)
  "Return Flymake diagnostics for the Buildifier report in OUTPUT-BUFFER.
OUTPUT-BUFFER should contain a JSON report for the file visited
by the current buffer as described in
https://github.com/bazelbuild/buildtools/blob/master/buildifier/README.md#file-diagnostics-in-json.
All filenames in OUTPUT-BUFFER are ignored; all messages are
attached to the current buffer.  Return a list of Flymake
diagnostics; see Info node ‘(Flymake) Backend functions’ for
details."
  (cl-check-type output-buffer buffer-live)
  (cl-loop with case-fold-search = nil
           with report = (with-current-buffer output-buffer
                           (save-excursion
                             (save-restriction
                               (widen)
                               (goto-char (point-min))
                               ;; Skip over standard error messages if possible.
                               (when (re-search-forward (rx bol ?{) nil t)
                                 (backward-char)
                                 (bazel--json-parse-buffer)))))
           for file across (gethash "files" report)
           nconc (cl-loop for warning across (gethash "warnings" file)
                          collect (bazel--diagnostic-for-warning warning))))

(defun bazel--diagnostic-for-warning (warning)
  "Return a Flymake diagnostic for the Buildifier WARNING.
WARNING should be a hashtable containing a single warning, as
described in
https://github.com/bazelbuild/buildtools/blob/master/buildifier/README.md#file-diagnostics-in-json."
  (cl-check-type warning hash-table)
  (let* ((case-fold-search nil)
         (start (gethash "start" warning))
         (end (gethash "end" warning))
         ;; Note: Both line and column are one-based in the Buildifier output.
         (start-line (gethash "line" start))
         (start-column (1- (gethash "column" start)))
         (end-line (gethash "line" end))
         (end-column (1- (gethash "column" end)))
         (message (gethash "message" warning)))
    (when (and (= start-line end-line) (= start-column 0) (= end-column 1))
      ;; Heuristic: assume this means the entire line.  Buildifier emits this
      ;; e.g. for the module-docstring warning.  ‘bazel--line-column-pos’
      ;; ensures that we don’t cross line boundaries.
      (setq end-column (buffer-size)))
    (flymake-make-diagnostic
     (current-buffer)
     (bazel--line-column-pos start-line start-column)
     (bazel--line-column-pos end-line end-column)
     :warning
     (format-message "%s [%s] (%s)"
                     ;; We only take the first line of the message, otherwise
                     ;; it becomes too long and looks ugly.
                     (substring-no-properties message nil
                                              (string-match-p (rx ?\n) message))
                     (gethash "category" warning)
                     (gethash "url" warning)))))

;;;; XRef backend

;; This backend is optimized for speed, not correctness.  This means that we
;; use heuristics to find BUILD files and targets.  In particular, we assume
;; that if a target looks like it refers to a file and the file exists, it
;; actually refers to that file.

(defun bazel-mode-xref-backend ()
  "XRef backend function for ‘bazel-mode’.
This gets added to ‘xref-backend-functions’."
  (and (derived-mode-p 'bazel-mode)
       buffer-file-name
       ;; It only makes sense to find targets if we are in a workspace,
       ;; otherwise we don’t know how to resolve absolute labels.
       (bazel--workspace-root buffer-file-name)
       'bazel-mode))

(cl-defmethod xref-backend-identifier-at-point ((_backend (eql bazel-mode)))
  "Return the Bazel label at point as an XRef identifier."
  ;; This only detects string literals representing labels.
  (let ((identifier (bazel--string-at-point)))
    (when identifier
      (cl-destructuring-bind (&whole valid-p &optional workspace package target)
          (bazel--parse-label identifier)
        (when valid-p
          ;; Save the current workspace directory as text property in case the
          ;; user switches directories between this call and selecting a
          ;; reference.  ‘xref-backend-definitions’ falls back to the current
          ;; workspace if the property isn’t present so that users can still
          ;; invoke ‘xref-find-definitions’ and enter a label manually.
          ;; Likewise, save the current package if possible by canonicalizing
          ;; the label.  We don’t care about valid but exotic labels here,
          ;; e.g., labels containing newlines or backslashes.
          (let* ((this-workspace
                  (and buffer-file-name
                       (bazel--workspace-root buffer-file-name)))
                 (package
                  (or package
                      (and buffer-file-name this-workspace
                           (bazel--package-name buffer-file-name
                                                this-workspace)))))
            (propertize (bazel--canonical workspace package target)
                        'bazel-mode-workspace this-workspace)))))))

(cl-defmethod xref-backend-definitions ((_backend (eql bazel-mode)) identifier)
  "Return locations where the Blaze target IDENTIFIER might be defined.
IDENTIFIER should be an XRef identifier returned by
‘xref-backend-identifier-at-point’ with the same backend."
  (cl-check-type identifier string)
  ;; Reparse the identifier so that users can invoke ‘xref-find-definitions’
  ;; and enter a label directly.
  (cl-destructuring-bind (&whole valid-p &optional workspace package target)
      (bazel--parse-label identifier)
    (when valid-p
      (let* ((this-workspace
              (or (get-text-property 0 'bazel-mode-workspace identifier)
                  (and buffer-file-name
                       (bazel--workspace-root buffer-file-name))))
             (package
              (or package
                  (and buffer-file-name this-workspace
                       (bazel--package-name buffer-file-name this-workspace)))))
        (when (and this-workspace package)
          (let ((location
                 (bazel--target-location
                  (bazel--external-workspace workspace this-workspace)
                  package target)))
            (when location
              (list (xref-make (bazel--canonical workspace package target)
                               location)))))))))

(cl-defmethod xref-backend-identifier-completion-table
  ((_backend (eql bazel-mode)))
  "Return a completion table for Bazel targets."
  (completion-table-with-cache #'bazel--completion-table))

(defun bazel--target-location (workspace package target)
  "Return an ‘xref-location’ for a Bazel target.
The target is in the workspace with root directory WORKSPACE and
the package PACKAGE.  Its local name is TARGET.  If no target was
found, return nil.  This function uses heuristics to find the
target; in particular, it assumes that a target that looks like a
valid file target is indeed a file target."
  (cl-check-type workspace string)
  (cl-check-type package string)
  (cl-check-type target string)
  (let* ((directory (expand-file-name package workspace))
         (filename (expand-file-name target directory)))
    (if (file-exists-p filename)
        ;; A label that likely refers to a source file.
        (bazel--file-location filename)
      ;; A label that likely refers to a rule.  Try to find the rule in the
      ;; BUILD file of the package.
      (let ((build-file (locate-file "BUILD" (list directory) '("" ".bazel"))))
        (when build-file
          (bazel--rule-location build-file target))))))

(defun bazel--completion-table (prefix)
  "Return target completions for the given PREFIX.
Right now, only supports targets in the current package."
  (cl-check-type prefix string)
  (let ((case-fold-search nil))
    (pcase (substring-no-properties prefix)
      ((rx bos (let colon (? ?:)) (let prefix (* (not (any ?: ?/)))) eos)
       (mapcar (lambda (elem) (concat colon elem))
               (append (bazel--complete-rules prefix)
                       (bazel--complete-files prefix)))))))

(defun bazel--file-location (filename)
  "Return an ‘xref-location’ for the source file FILENAME."
  (cl-check-type filename string)
  ;; The location actually refers to the whole file.  Avoid jumping around
  ;; within the already-visited file by pretending the reference isn’t found so
  ;; that we return point.
  (bazel--xref-location filename (lambda ())))

(defun bazel--complete-files (prefix)
  "Return file names in the current directory starting with PREFIX.
Exclude files that are normally not Bazel targets, such as
directories and BUILD files."
  (cl-check-type prefix string)
  (let ((case-fold-search nil)
        (files ()))
    (dolist (data (directory-files-and-attributes
                   default-directory nil
                   (rx-to-string `(seq bos ,prefix) :no-group)))
      (cl-destructuring-bind (filename &rest attributes) data
        (unless (or (file-attribute-type attributes)  ; not a regular file
                    (member filename '("BUILD" "BUILD.bazel" "WORKSPACE"))
                    (equal (file-name-extension filename) "BUILD")
                    (string-prefix-p "bazel-" filename))
          (push filename files))))
    (nreverse files)))

(defun bazel--rule-location (build-file name)
  "Return an ‘xref-location’ for a rule within a BUILD file.
The name of the BUILD file is BUILD-FILE, and NAME is the local
name of the rule.  If NAME doesn’t seem to exist in BUILD-FILE,
return a location referring to an arbitrary position within the
BUILD file."
  (cl-check-type build-file string)
  (cl-check-type name string)
  (bazel--xref-location build-file (lambda () (bazel--find-rule name))))

(defun bazel--find-rule (name)
  "Find the rule with the given NAME within the current buffer.
The current buffer should visit a BUILD file.  If there’s a rule
with the given NAME, return the location of the rule.  Otherwise,
return nil."
  (cl-check-type name string)
  (let ((case-fold-search nil))
    (save-excursion
      (save-restriction
        (widen)
        (goto-char (point-min))
        ;; Heuristic: we search for a “name” attribute as it would show up
        ;; in typical BUILD files.  That’s not 100% correct, but doesn’t
        ;; rely on external processes and should work fine in common cases.
        (when (re-search-forward
               (rx-to-string
                `(seq bol (* blank) "name" (* blank) ?= (* blank)
                      (group (any ?\" ?')) (group ,name) (backref 1))
                :no-group)
               nil t)
          (match-beginning 2))))))

(defun bazel--xref-location (filename find-function)
  "Return an ‘xref-location’ for some entity within FILENAME.
FIND-FUNCTION should be a function taking zero arguments.  This
function calls FIND-FUNCTION in some buffer containing the
contents of FILENAME.  FIND-FUNCTION should then either return
nil (if the entity isn’t found) or the position of the entity
within the current buffer.  FIND-FUNCTION should not move point
or change the buffer state permanently."
  (cl-check-type filename string)
  (cl-check-type find-function function)
  ;; Prefer a buffer that already visits FILENAME.
  (if-let ((buffer (find-buffer-visiting filename)))
      ;; If not found, use point to avoid jumping around in the buffer.
      (xref-make-buffer-location buffer
                                 (with-current-buffer buffer
                                   (or (funcall find-function) (point))))
    (with-temp-buffer
      (insert-file-contents filename)
      (goto-char (or (funcall find-function) (point-min)))
      (xref-make-file-location filename
                               (line-number-at-pos)
                               (- (point) (line-beginning-position))))))

(defun bazel--complete-rules (prefix)
  "Find all rules starting with the given PREFIX in the current buffer.
The current buffer should visit a BUILD file.  Return a list of
rule names that start with PREFIX."
  (cl-check-type prefix string)
  (when (derived-mode-p 'bazel-mode)
    (let ((case-fold-search nil)
          (rules ()))
      (save-excursion
        ;; We don’t widen here.  If the user has narrowed the buffer, it’s fair
        ;; to assume they only want completions within the narrowed portion.
        (goto-char (point-min))
        (while (re-search-forward
                (rx-to-string
                 `(seq bol (* blank) "name" (* blank) ?= (* blank)
                       (group (any ?\" ?'))
                       (group ,prefix (* (not (any ?\" ?' ?\n))))
                       (backref 1))
                 :no-group)
                nil t)
          (push (match-string-no-properties 2) rules)))
      (nreverse rules))))

;;;; ‘find-file-at-point’ support for ‘bazel-mode’

;; Since we match every filename, we want to come last.
(add-to-list 'ffap-alist (cons (rx anything) #'bazel-mode-ffap) :append)

(defun bazel-mode-ffap (filename)
  "Attempt to find FILENAME in all workspaces.
This gets added to ‘ffap-alist’."
  (cl-check-type filename string)
  (when-let ((main-root (bazel--workspace-root filename)))
    (let ((external-roots (bazel--external-workspace-roots main-root)))
      (locate-file filename (cons main-root external-roots)))))

;;;; ‘find-file-at-point’ support for ‘bazelrc-mode’

(add-to-list 'ffap-string-at-point-mode-alist
             ;; By default the percent sign isn’t included in the list of
             ;; allowed filename characters, so this would miss %workspace%
             ;; names.
             (list #'bazelrc-mode "-_/.%[:alnum:]" "" ""))

(add-to-list 'ffap-alist (cons #'bazelrc-mode #'bazelrc-ffap))

(defun bazelrc-ffap (name)
  "Function for ‘ffap-alist’ in ‘bazelrc-mode’.
Look for an imported file with the given NAME."
  (cl-check-type name string)
  ;; https://docs.bazel.build/versions/3.0.0/guide.html#imports
  (let ((case-fold-search nil))
    (pcase name
      ((rx bos "%workspace%" (+ ?/) (let rest (+ nonl)))
       (when buffer-file-name
         (when-let ((workspace (bazel--workspace-root buffer-file-name)))
           (let ((file-name (expand-file-name rest workspace)))
             (and (file-exists-p file-name) file-name))))))))

;;;; Compilation support

;; Add entries to ‘compilation-error-regexp-alist’.  Bazel errors are of the
;; form “SEVERITY: FILE:LINE:COLUMN: MESSAGE.”  We restrict the filename to the
;; most common characters to avoid matching too much.  In particular, Bazel
;; doesn’t allow spaces in filenames
;; (https://github.com/bazelbuild/bazel/issues/167), so we don’t have to look
;; for spaces here.

(eval-when-compile
  (defmacro bazel--add-compilation-error-regexp (name prefix type)
    "Add a new entry NAME to ‘compilation-error-regexp-alist’.
PREFIX is a literal string specifying the line prefix.  TYPE is
the message type, as in ‘compilation-error-regexp-alist’."
    (declare (debug nil) (indent 0))
    (cl-check-type name symbol)
    (cl-check-type prefix string)
    (cl-check-type type natnum)
    (let ((regexp (rx-to-string
                   `(seq bol ,prefix ": "
                         (group (+ (any "/._-" alnum)) "/BUILD" (? ".bazel")) ?:
                         (group (+ digit)) ?: (group (+ digit)) ": ")
                   :no-group)))
      `(progn
         (add-to-list 'compilation-error-regexp-alist ',name)
         (add-to-list 'compilation-error-regexp-alist-alist
                      '(,name ,regexp 1 2 3 ,type))))))

(bazel--add-compilation-error-regexp bazel-mode-info "INFO" 0)
(bazel--add-compilation-error-regexp bazel-mode-warning "WARNING" 1)
(bazel--add-compilation-error-regexp bazel-mode-error "ERROR" 2)

(add-hook 'compilation-finish-functions #'bazel-finish-compilation)

(defun bazel-finish-compilation (buffer message)
  "Parse Bazel build output in BUFFER.
If the option ‘bazel-display-coverage’ is non-nil and there are
references to coverage results in BUFFER, attempt to display the
line coverage status in buffers that are visiting files with
coverage information.  MESSAGE is the status message for the
Bazel process exit; \"finished\\n\" if Bazel completed
successfully.  This function is suitable for
‘compilation-finish-functions’."
  (cl-check-type buffer buffer)
  (cl-check-type message string)
  (when (and bazel-display-coverage (buffer-live-p buffer)
             (string-equal message "finished\n"))
    (with-current-buffer buffer
      (let ((remote (file-remote-p default-directory))
            (files ()))
        (when (or (not remote) (eq bazel-display-coverage t))
          ;; First collect potential coverage files.  If there are none (typical
          ;; case), we don’t have to hit the filesystem.
          (save-excursion
            (save-restriction
              (goto-char (point-min))
              ;; Parse Bazel output.  It’s supposed to be stable and easy to
              ;; parse,
              ;; cf. https://docs.bazel.build/versions/4.0.0/guide.html#parsing-output.
              ;; We assume that coverage instrumentation files are always called
              ;; “coverage.dat”.
              (while (re-search-forward
                      (rx bol "  " (group ?/ (+ nonl) "/coverage.dat") eol)
                      nil t)
                (let ((file (match-string-no-properties 1)))
                  ;; The coverage files are external filenames, so quote them
                  ;; (to avoid clashes with filename handlers) and make them
                  ;; remote if necessary.
                  (push (concat remote (file-name-quote file)) files))))))
        (when files
          ;; Only continue if we’re in a Bazel workspace.
          (when-let ((root (bazel--workspace-root default-directory)))
            ;; COVERAGE maps buffers to hashtables that in turn map line numbers
            ;; to hit counts.  We first collect coverage information into this
            ;; hashtable to correctly deal with duplicate file sections.
            (let ((coverage (make-hash-table :test #'eq)))
              (dolist (file files)
                (with-temp-buffer
                  ;; Don’t bail out if the coverage file can’t be read.  Maybe
                  ;; it has already been garbage-collected.
                  (when (condition-case nil
                            (insert-file-contents file)
                          (file-missing nil))
                    (bazel--parse-coverage root coverage))))
              (maphash #'bazel--display-coverage coverage))))))))

(defun bazel--parse-coverage (root coverage)
  "Parse coverage information in the current buffer.
ROOT is the Bazel workspace root directory.  COVERAGE is a
hashtable that maps buffers to hashtables that in turn map line
numbers to hit counts.  The function walks over the coverage
information in the current buffer and fills in COVERAGE."
  ;; See the manual page of ‘geninfo’ for a description of the coverage format.
  (while (re-search-forward (rx bol "SF:" (group (+ nonl)) eol) nil t)
    (let ((begin (line-beginning-position 2))
          (file (expand-file-name (match-string-no-properties 1) root)))
      (when-let ((end (re-search-forward (rx bol "end_of_record" eol) nil t))
                 ;; Only collect coverage for files that are visited in some
                 ;; buffer.
                 (buffer (find-buffer-visiting file)))
        (goto-char begin)
        (while (re-search-forward (rx bol "DA:" (group (+ digit)) ?,
                                      (group (+ digit)) (? ?, (+ nonl)) eol)
                                  end t)
          (let ((line (cl-the natnum (string-to-number
                                      (match-string-no-properties 1))))
                (hits (cl-the natnum (string-to-number
                                      (match-string-no-properties 2))))
                ;; DATA maps line numbers to hit counts for the current file.
                (data (or (gethash buffer coverage)
                          (puthash buffer (make-hash-table :test #'eql)
                                   coverage))))
            (cl-incf (gethash line data 0) hits)))))))

(defun bazel--display-coverage (buffer coverage)
  "Add overlays for coverage information in BUFFER.
COVERAGE is a hashtable mapping line numbers to hit counts.
Remove existing coverage overlays first."
  (let ((pairs ())
        (runs ()))
    (maphash
     (lambda (line hits)
       (let ((face
              (if (cl-plusp hits) 'bazel-covered-line 'bazel-uncovered-line)))
         (push (cons line face) pairs)))
     coverage)
    (cl-callf sort pairs #'car-less-than-car)
    ;; The Emacs Lisp manual cautions that overlays don’t scale well; see Info
    ;; node ‘(elisp) Overlays’.  Therefore, we create as few overlays as
    ;; possible by grouping consecutive lines with identical coverage status
    ;; into runs.
    (while pairs
      (cl-loop with (i . f) = (car pairs)
               for tail on (cdr pairs)
               for (j . g) = (car tail)
               for k from (1+ i)  ; expected line number for the next element
               while (and (eq f g) (eql j k))  ; stop as soon as run ends
               finally (push (list f i (1- k)) runs) (setq pairs tail)))
    (cl-callf nreverse runs)
    (with-current-buffer buffer
      (save-excursion
        (save-restriction
          (widen)
          (goto-char (point-min))
          ;; See remark at the bottom of Info node ‘(elisp) Managing Overlays’.
          (overlay-recenter (point-max))
          ;; We first remove existing coverage overlays because they are likely
          ;; stale.
          (bazel-remove-coverage-display)
          (cl-loop for (face i j) in runs
                   ;; Choose overlay positions and stickiness so that inserting
                   ;; text before or after a run doesn’t appear to extend the
                   ;; covered region.
                   for o = (make-overlay (line-beginning-position i)
                                         (line-end-position j)
                                         buffer :front-advance)
                   do
                   ;; Add ‘category’ property to find the overlays later (see
                   ;; ‘bazel-remove-coverage-display’).
                   (overlay-put o 'category 'bazel-coverage)
                   (overlay-put o 'face face)))))))

(defun bazel-remove-coverage-display ()
  "Remove all Bazel coverage display in the current buffer.
If the current buffer is narrowed, only act on the accessible
portion."
  (interactive)
  (remove-overlays (point-min) (point-max) 'category 'bazel-coverage))

;; Default overlay properties.
(put 'bazel-coverage 'priority 10)
(put 'bazel-coverage 'evaporate t)

;;;; Imenu support

(defun bazel-mode-create-index ()
  "Return an Imenu index for the rules in the current buffer.
This function is useful as ‘imenu-create-index-function’ for
‘bazel-build-mode’ and ‘bazel-workspace-mode’.  See Info node
‘(elisp) Imenu’ for details."
  (save-excursion
    (save-restriction
      (widen)
      (goto-char (point-min))
      (let ((case-fold-search nil)
            (index ()))
        ;; Heuristic: We search for “name” attributes as they would show in
        ;; typical BUILD files.  That’s not 100% correct, but doesn’t rely on
        ;; external processes and should work fine in common cases.
        (while (re-search-forward
                ;; The target pattern isn’t the same as
                ;; https://docs.bazel.build/versions/3.1.0/build-ref.html#name
                ;; (we don’t allow quotation marks in target names), but should
                ;; be good enough here.
                (rx bol (* blank) "name" (* blank) ?= (* blank)
                    (group (any ?\" ?'))
                    (group (+ (any "a-z" "A-Z" "0-9"
                                   ?- "!%@^_` #$&()*+,;<=>?[]{|}~/.")))
                    (backref 1))
                nil t)
          (let ((name (match-string-no-properties 2))
                (pos (save-excursion
                       (python-nav-beginning-of-statement)
                       (if imenu-use-markers (point-marker) (point)))))
            (push (cons name pos) index)))
        (nreverse index)))))

(defun bazel-mode-current-rule-name ()
  "Return the name of the Bazel rule at point.
Return nil if not inside a Bazel rule."
  (let ((case-fold-search nil)
        (bound (save-excursion (python-nav-end-of-statement) (point))))
    (save-excursion
      (python-nav-beginning-of-statement)
      (when (re-search-forward
             ;; The target pattern isn’t the same as
             ;; https://docs.bazel.build/versions/3.1.0/build-ref.html#name (we
             ;; don’t allow quotation marks in target names), but should be good
             ;; enough here.
             (rx bol (* blank) "name" (* blank) ?= (* blank)
                 (group (any ?\" ?'))
                 (group (+ (any "a-z" "A-Z" "0-9"
                                ?- "!%@^_` #$&()*+,;<=>?[]{|}~/.")))
                 (backref 1))
             bound t)
        (match-string-no-properties 2)))))

(defun bazel-mode-extract-function-name ()
  "Return the name of the Starlark function at point.
Return nil if no name was found.  This function is useful as
‘imenu-extract-index-name-function’ for ‘bazel-starlark-mode’."
  (let ((case-fold-search nil))
    (and (looking-at python-nav-beginning-of-defun-regexp)
         (match-string-no-properties 1))))

;;;; Speedbar

(with-eval-after-load 'speedbar
  (speedbar-add-supported-extension (rx "BUILD" (? ".bazel"))))

(declare-function speedbar-add-supported-extension "speedbar" (extension))

;;;; Project integration

;; We add ourselves with relatively low priority because we don’t have an
;; optimized ‘project-files’ implementation.  Other project functions with
;; potentially optimized implementations should get a chance to run first.
(add-hook 'project-find-functions #'bazel-find-project 20)

(cl-defstruct bazel-workspace
  "Represents a Bazel workspace."
  (root nil
        :read-only t
        :type string
        :documentation "The workspace root directory."))

;; Inlining accessors would break clients that are compiled against a version
;; with an incompatible layout.  Normally we’d use the ‘:noinline’ structure
;; keyword in ‘cl-defstruct’, but we still support Emacs 26, which doesn’t know
;; about that keyword.  So we remove the compiler macros by hand for now.  Once
;; we drop support for Emacs 26, we should remove this hack in favor of
;; ‘:noinline’.
(put #'make-bazel-workspace 'compiler-macro nil)
(put #'copy-bazel-workspace 'compiler-macro nil)
(put #'bazel-workspace-p 'compiler-macro nil)
(put #'bazel-workspace-root 'compiler-macro nil)

(defun bazel-find-project (directory)
  "Find a Bazel workspace for the given DIRECTORY.
Return nil if outside a Bazel workspace or a project instance for
the containing workspace.  This function is suitable for
‘project-find-functions’."
  (cl-check-type directory string)
  (when-let ((root (bazel--workspace-root directory)))
    (make-bazel-workspace :root root)))

(cl-defmethod project-roots ((project bazel-workspace))
  "Return the primary root directory of the Bazel workspace PROJECT."
  (list (bazel-workspace-root project)))

(cl-defmethod project-external-roots ((project bazel-workspace))
  "Return the external workspace roots of the Bazel workspace PROJECT."
  (bazel--external-workspace-roots (bazel-workspace-root project)))

;;;; Commands to build and run code using Bazel

(defun bazel-build (target)
  "Build a Bazel TARGET."
  (interactive (list (bazel--read-target "build")))
  (cl-check-type target string)
  (bazel--run-bazel-command "build" target))

(defun bazel-run (target)
  "Build and run a Bazel TARGET."
  (interactive (list (bazel--read-target "run")))
  (cl-check-type target string)
  (bazel--run-bazel-command "run" target))

(defun bazel-test (target)
  "Build and run a Bazel test TARGET."
  (interactive (list (bazel--read-target "test")))
  (cl-check-type target string)
  (bazel--run-bazel-command "test" target))

(defun bazel-coverage (target)
  "Run Bazel test TARGET with coverage instrumentation enabled."
  (interactive (list (bazel--read-target "coverage")))
  (cl-check-type target string)
  (bazel--run-bazel-command "coverage" target))

(defun bazel--run-bazel-command (command target)
  "Run Bazel tool with given COMMAND, e.g. build or run, on the given TARGET."
  (cl-check-type command string)
  (cl-check-type target string)
  (compile
   (mapconcat #'shell-quote-argument
              (append bazel-command (list command target)) " ")))

(defun bazel--read-target (command)
  "Read a Bazel build target from the minibuffer.
COMMAND is a Bazel command to be included in the minibuffer prompt."
  (cl-check-type command string)
  (let* ((file-name (buffer-file-name))
         (workspace-root
          (or (bazel--workspace-root file-name)
              (user-error "Not in a Bazel workspace.  No WORKSPACE file found")))
         (package-name
          (or (bazel--package-name file-name workspace-root)
              (user-error "Not in a Bazel package.  No BUILD file found")))
         (initial-input (concat "//" package-name))
         (prompt (combine-and-quote-strings
                  (append bazel-command (list command ""))))
         (candidates (bazel--rules-in-package workspace-root package-name)))
    (completing-read prompt candidates nil nil initial-input)))

;;;; Utility functions to work with Bazel workspaces

(defun bazel-util-workspace-root (file-name)
  "Find the root of the Bazel workspace containing FILE-NAME.
If FILE-NAME is not in a Bazel workspace, return nil.  Otherwise,
the return value is a directory name."
  (declare (obsolete "don’t use it, as it’s an internal function."
                     "2021-04-13"))
  (cl-check-type file-name string)
  (bazel--workspace-root file-name))

(defun bazel--workspace-root (file-name)
  "Find the root of the Bazel workspace containing FILE-NAME.
If FILE-NAME is not in a Bazel workspace, return nil.  Otherwise,
the return value is a directory name."
  (cl-check-type file-name string)
  (let ((result (or (locate-dominating-file file-name "WORKSPACE")
                    (locate-dominating-file file-name "WORKSPACE.bazel"))))
    (and result (file-name-as-directory result))))

(defun bazel-util-package-name (file-name workspace-root)
  "Return the nearest Bazel package for FILE-NAME under WORKSPACE-ROOT.
If FILE-NAME is not in a Bazel package, return nil."
  (declare (obsolete "don’t use it, as it’s an internal function."
                     "2021-04-13"))
  (cl-check-type file-name string)
  (cl-check-type workspace-root string)
  (bazel--package-name file-name workspace-root))

(defun bazel--package-name (file-name workspace-root)
  "Return the nearest Bazel package for FILE-NAME under WORKSPACE-ROOT.
If FILE-NAME is not in a Bazel package, return nil."
  (cl-check-type file-name string)
  (cl-check-type workspace-root string)
  (when (< emacs-major-version 27)
    ;; Work around https://debbugs.gnu.org/cgi/bugreport.cgi?bug=29579.
    (cl-callf file-name-unquote file-name)
    (cl-callf file-name-unquote workspace-root))
  (let ((build-file-directory
         (cl-some (lambda (build-name)
                    (locate-dominating-file file-name build-name))
                  '("BUILD.bazel" "BUILD"))))
    (cond ((not build-file-directory) nil)
          ((file-equal-p workspace-root build-file-directory) "")
          ((file-in-directory-p build-file-directory workspace-root)
           (let ((package-name
                  (file-relative-name build-file-directory workspace-root)))
             ;; Only return package-name if we can confirm it is the local
             ;; relative file name of a BUILD file.
             (and package-name
                  (not (file-remote-p package-name))
                  (not (file-name-absolute-p package-name))
                  (not (string-prefix-p "." package-name))
                  (directory-file-name package-name)))))))

(defun bazel--external-workspace (workspace-name this-workspace-root)
  "Return the workspace root of an external workspace.
WORKSPACE-NAME should be either a string naming an external
workspace, or nil to refer to the current workspace.
THIS-WORKSPACE-ROOT should be the name of the current workspace
root directory, as returned by ‘bazel--workspace-root’.  The
return value is a directory name."
  (cl-check-type workspace-name (or null string))
  (cl-check-type this-workspace-root string)
  (file-name-as-directory
   (if workspace-name
       ;; See https://docs.bazel.build/versions/2.0.0/output_directories.html
       ;; for some overview of the Bazel directory layout.  Empirically, the
       ;; directory ROOT/bazel-ROOT/external/WORKSPACE is a symlink to the
       ;; workspace root of the external workspace WORKSPACE.  Again, this is a
       ;; heuristic, and should work for the common case.  In particular, we
       ;; don’t want to shell out to “bazel info workspace” here, because that
       ;; might block indefinitely if another Bazel instance holds the lock.
       ;; We don’t check whether the directory exists, because it’s generated
       ;; and cached when needed.
       (expand-file-name workspace-name
                         (bazel--external-workspace-dir this-workspace-root))
     this-workspace-root)))

(defun bazel--external-workspace-dir (root)
  "Return a directory name for the parent directory of the external workspaces.
ROOT should be the main workspace root as returned by
‘bazel--workspace-root’."
  (cl-check-type root string)
  ;; See the commentary in ‘bazel--external-workspace’ for how to find external
  ;; workspaces.
  (expand-file-name
   (concat "bazel-" (file-name-nondirectory (directory-file-name root))
           "/external/" )
   root))

(defun bazel--external-workspace-roots (main-root)
  "Return the directory names of the external workspace roots.
MAIN-ROOT should be the main workspace root as returned by
‘bazel--workspace-root’."
  (let ((case-fold-search nil))
    (condition-case nil
        (directory-files (bazel--external-workspace-dir main-root)
                         :full
                         ;; Assume that workspace names follow similar patters
                         ;; as package names,
                         ;; https://docs.bazel.build/versions/3.0.0/build-ref.html#package-names-package-name.
                         (rx bos (+ (any alnum "-._")) eos))
      ;; If there’s no external workspace directory, don’t signal an error.
      (file-missing nil))))

(defun bazel--rules-in-package (root package)
  "Return the canonical labels for all rules in PACKAGE.
ROOT is the workspace root directory returned by
‘bazel--workspace-root’.  Also return the “//PACKAGE:all” and
“//PACKAGE/...” pseudo-targets."
  (cl-check-type root string)
  (cl-check-type package string)
  (append
   (when-let ((filename
               (locate-file "BUILD" (list (expand-file-name package root))
                            '(".bazel" ""))))
     (mapcar
      (lambda (name) (format "//%s:%s" package name))
      (if-let ((buffer (find-buffer-visiting filename)))
          (with-current-buffer buffer
            (bazel--complete-rules ""))
        (with-temp-buffer
          (insert-file-contents filename)
          (bazel-build-mode)
          (bazel--complete-rules "")))))
   (list (format "//%s:all" package)
         (if (string-empty-p package) "//..."
           (format "//%s/..." package)))))

(defun bazel--parse-label (label)
  "Parse Bazel label LABEL.
If LABEL isn’t syntactically valid, return nil.  Otherwise,
return a triple (WORKSPACE PACKAGE TARGET).  WORKSPACE is
nil (for the current workspace) or a string referring to some
external workspace.  PACKAGE is nil (for the current package) or
a package name string.  TARGET is a string referring to the local
name of LABEL.  See
https://docs.bazel.build/versions/2.0.0/build-ref.html#lexi for
the lexical syntax of labels."
  (cl-check-type label string)
  (let ((case-fold-search nil))
    (pcase (substring-no-properties label)
      ((rx bos
           (or
            ;; @workspace//package:target
            (seq "@" (let workspace (+ (not (any ?: ?/))))
                 "//" (let package (* (not (any ?:))))
                 ?: (let target (+ (not (any ?:)))))
            ;; @workspace//package
            (seq "@" (let workspace (+ (not (any ?: ?/))))
                 "//" (let package (+ (not (any ?:)))))
            ;; //package:target
            (seq "//" (let package (* (not (any ?:))))
                 ?: (let target (+ (not (any ?:)))))
            ;; //package
            (seq "//" (let package (+ (not (any ?:)))))
            ;; :target
            (seq ?: (let target (+ (not (any ?:)))))
            ;; target
            (seq (let target (not (any ?: ?/ ?@)) (* (not (any ?:))))))
           eos)
       (unless target (setq target (bazel--default-target package)))
       (and (or (null workspace)
                (string-match-p (rx bos (+ (any ?- "A-Za-z0-9.")) eos)
                                workspace))
            (or (null package)
                ;; https://docs.bazel.build/versions/2.0.0/build-ref.html#package-names-package-name
                (string-match-p (rx bos (* (any ?- "A-Za-z0-9/.")) eos)
                                package))
            ;; https://docs.bazel.build/versions/2.0.0/build-ref.html#name
            (string-match-p (rx bos
                                (+ (any ?- "a-zA-Z0-9!%-@^_` \"#$&'()*+,;<=>"
                                        "?[]{|}~/."))
                                eos)
                            target)
            (list workspace package target))))))

(defun bazel--default-target (package)
  "Return the default target name for PACKAGE.
For a package “foo/bar”, “bar” is the default target."
  (cl-check-type package string)
  ;; There’s no function to search backwards within a string, so we reverse the
  ;; string twice.
  (let ((case-fold-search nil)
        (reversed (reverse package)))
    (nreverse (substring-no-properties reversed nil
                                       (string-match-p (rx ?/) reversed)))))

(defun bazel--canonical (workspace package target)
  "Return a canonical label.
WORKSPACE is either nil (referring to the current workspace) or
an external workspace name.  PACKAGE and TARGET should both be
strings.  Return either @WORKSPACE//PACKAGE:TARGET or
//PACKAGE:TARGET."
  (cl-check-type workspace (or null string))
  (cl-check-type package string)
  (cl-check-type target string)
  (concat (and workspace (concat "@" workspace)) "//" package ":" target))

(defun bazel--string-at-point ()
  "Return the string literal at point, or nil if not inside a string literal."
  (let ((state (syntax-ppss)))
    (when (nth 3 state)  ; in string
      (let ((start (1+ (nth 8 state))))  ; (nth 8 state) is the opening quote
        (save-excursion
          ;; Jump to the closing quotation mark.
          (parse-partial-sexp (point) (point-max) nil nil state 'syntax-table)
          (buffer-substring-no-properties start (1- (point))))))))

(defun bazel--find-magic-comment (bound)
  "Search for a magic comment from point to BOUND.
If a magic comment was found, return non-nil and set the match to
the comment text."
<<<<<<< HEAD
  (let ((case-fold-search t))
    (and (re-search-forward bazel--magic-comment-regexp
                            bound t)
=======
  (cl-check-type bound natnum)
  (let ((case-fold-search nil))
    (and (search-forward "keep sorted" bound t)
>>>>>>> 4f7408ac
         (nth 4 (syntax-ppss)))))

(defun bazel--line-column-pos (line column)
  "Return buffer position in the current buffer for LINE and COLUMN.
Restrict LINE to the buffer size and COLUMN to the number of
characters in LINE.  COLUMN is measured in characters, not visual
columns."
  (cl-check-type line natnum)
  (cl-check-type column natnum)
  (save-excursion
    (save-restriction
      (widen)
      (goto-char (point-min))
      (forward-line (1- line))
      (min (line-end-position) (+ (point) column)))))

(defalias 'bazel--json-parse-buffer
  (if (fboundp 'json-parse-buffer) #'json-parse-buffer
    (lambda ()
      "Polyfill for ‘json-parse-buffer’."
      (let ((json-object-type 'hash-table)
            (json-array-type 'vector)
            (json-key-type 'string)
            (json-null :null)
            (json-false :false)
            (json-pre-element-read-function nil)
            (json-post-element-read-function nil))
        (json-read)))))

(provide 'bazel)
;;; bazel.el ends here<|MERGE_RESOLUTION|>--- conflicted
+++ resolved
@@ -111,7 +111,6 @@
           "https://github.com/bazelbuild/buildtools/tree/master/buildifier")
   :risky t)
 
-<<<<<<< HEAD
 (defconst bazel--magic-comment-regexp
   (rx (or "keep sorted"
           "do not sort"
@@ -129,7 +128,7 @@
 \"buildifier: leave-alone\" don't look to be documented, but are
 mentioned in the Buildifer source code at URL
 `https://git.io/JOuVL' and have tests.")
-=======
+
 (defcustom bazel-display-coverage nil
   "Specifies whether to parse compilation buffers for coverage information.
 If nil, don’t attempt to find coverage information in compilation
@@ -151,9 +150,6 @@
 (defface bazel-uncovered-line '((t :inherit testcover-nohits :extend t))
   "Face for lines not covered by unit tests."
   :group 'bazel)
-
-;;;; Commands to run Buildifier.
->>>>>>> 4f7408ac
 
 ;;;; Commands to run Buildifier.
 (defvar-local bazel--buildifier-type nil
@@ -1296,15 +1292,10 @@
   "Search for a magic comment from point to BOUND.
 If a magic comment was found, return non-nil and set the match to
 the comment text."
-<<<<<<< HEAD
+  (cl-check-type bound natnum)
   (let ((case-fold-search t))
     (and (re-search-forward bazel--magic-comment-regexp
                             bound t)
-=======
-  (cl-check-type bound natnum)
-  (let ((case-fold-search nil))
-    (and (search-forward "keep sorted" bound t)
->>>>>>> 4f7408ac
          (nth 4 (syntax-ppss)))))
 
 (defun bazel--line-column-pos (line column)
